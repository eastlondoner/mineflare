--- conflicted
+++ resolved
@@ -125,19 +125,11 @@
 # Fetch latest mineflare-cli README and place in /docs for AI agent reference
 RUN mkdir -p /docs/mineflare-cli \
     && curl -fsSL https://github.com/eastlondoner/mineflare-cli/raw/refs/heads/main/README.md \
-<<<<<<< HEAD
-        -o /docs/MINEFLARE_CLI.md \
-    && curl -fsSL https://github.com/eastlondoner/mineflare-cli/raw/refs/heads/main/MINEFLARE_EXECUTABLE.md \
-        -o /docs/MINEFLARE_EXECUTABLE.md \
-    && curl -fsSL https://github.com/eastlondoner/mineflare-cli/raw/refs/heads/main/CONFIGURATION.md \
-        -o /docs/MINEFLARE_CONFIGURATION.md \
-=======
         -o /docs/mineflare-cli/README.md \
     && curl -fsSL https://github.com/eastlondoner/mineflare-cli/raw/refs/heads/main/MINEFLARE_EXECUTABLE.md \
         -o /docs/mineflare-cli/MINEFLARE_EXECUTABLE.md \
     && curl -fsSL https://github.com/eastlondoner/mineflare-cli/raw/refs/heads/main/CONFIGURATION.md \
         -o /docs/mineflare-cli/CONFIGURATION.md \
->>>>>>> 0c2a6e7c
     && chown -R 1000:1000 /docs
 
 RUN mkdir -p /run/tailscale \
